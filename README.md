# next-route-handler-wrappers 🎁
Reusable, composable middleware for Next.js App Router [Route Handlers](https://nextjs.org/docs/app/building-your-application/routing/router-handlers) and [Middleware](https://nextjs.org/docs/app/building-your-application/routing/middleware).

## Instructions 🚀
1. First install the library using your favorite package manager:

    **Using NPM**
    ```bash
    npm install next-route-handler-wrappers
    ```
    **Using Yarn**
    ```bash
    yarn add next-route-handler-wrappers
    ```
2. Next, define a wrapper function with `wrapper`, as follows:

    ```ts
    // lib/wrappers/traced-wrapper.ts
    import { wrapper } from "next-route-handler-wrappers";
    import { NextRequest } from "next/server";

    export const traced = wrapper(
      async (request: NextRequest & { traceId: string }, ext, next) => {
        // Do something before fulfilling request...(e.g connect to your database, add a tracer id to the request, etc.)

        // Attach any extra properties you want to the request
        request.traceId = "1234";

        // Execute the request
        const response = await next();

        // Do something after executing the request...(e.g log request duration, emit some analytics, etc.)

        // Return the response
        return response;
      }
    );
    ```

3. Finally, wrap the wrapper around an Next.js API handler in a pages/api file:
    ```ts
    // app/api/hello/route.ts
    import { traced } from "lib/wrappers/my-wrapper.ts";
    import { NextResponse } from "next/server";

    export const GET = traced((request) => {
      // Access properties provided by the wrapper
      console.log(request.traceId);
      // => "1234"

      // Respond to the request!
      return NextResponse.json({ message: "Hello from Next.js API!" });
    });
    ```

<<<<<<< HEAD
## Features ✨
### `wrapper()`
This lets you create a wrapper around a route handler that performs some arbitrary piece of logic. 
=======
# Features ✨
Here are some of the utility methods provided by this library.
## `wrapper()` / `wrapperM()`
This lets you create a wrapper around a route/middleware handler that performs some arbitrary piece of logic. 
>>>>>>> d0dfa37c

It gives you access to the route handler's `request`, an `ext` object containing path parameters, and a `next` function for executing the wrapped route handler.


### Examples 

**`authenticated` wrapper**:
Ensure a user has been authenticated with next-auth before continuing with request, then attach current user to the request.
```ts
import { getServerSession } from "next-auth/react";
import { Session } from "next-auth";
import { NextRequest, NextResponse } from "next/server";
import { authOptions } from "app/api/auth/[...nextauth]/route.ts";

import { wrapper } from "next-route-handler-wrappers";

export const authenticated = wrapper(
  async (request: NextRequest & { user: Session["user"] }, ext, next) => {
    const { user } = await getServerSession(authOptions);

    if (!user) {
      return NextResponse.json({ message: "Unauthorized" }, { status: 500 });
    }

    request.user = session.user;
    return next();
  }
);
```

**`restrictedTo` wrapper**:
Ensure that a user has the right role to access the API route.
```ts
import { wrapper, InferReq } from "next-route-handler-wrappers";
import { NextResponse } from "next/server";

import { authenticated } from "lib/auth-wrapper";

const ROLES = {
  guest: "guest",
  user: "user",
  admin: "admin",
  superAdmin: "superAdmin"
} as const;

type Role = (typeof ROLES)[keyof typeof ROLES];
const ROLE_LEVELS: Record<Role, number> = {
  guest: 0,
  user: 1,
  admin: 2,
  superAdmin: 3
};

export const restrictedTo = <R extends Role>(role: R) =>
  wrapper(async (request: InferReq<typeof authenticated>, _, next) => {

    const currentUserLevel = ROLE_LEVELS[request.user.role ?? ROLES.guest];
    const requiredLevel = ROLE_LEVELS[role];

    if (currentUserLevel < requiredLevel) {
      return NextResponse.json(
        { message: "Unauthorized operation!" },
        { status: 403 }
      );
    }

    return next();
  });
```

<<<<<<< HEAD
### `stack()` 
=======
## `stack()` / `stackM()`
>>>>>>> d0dfa37c
This lets you combine multiple wrappers to be applied within the same request. The wrappers are executed with the *last* wrapper being wrapped closest to the route handler.

Building from the example above, we can combine `restrictedTo` and `authenticated` wrappers to restrict a route to authenticated users with a particular role. 

```ts
import { stack } from "next-route-handler-wrappers";
import { authenticated, restrictedTo } from "lib/wrappers";

const restrictedToUser = stack(authenticated).with(restrictedTo("user"));
const restrictedToAdmin = stack(authenticated).with(restrictedTo("admin"));
const restrictedToSuperAdmin = stack(authenticated).with(
  restrictedTo("superAdmin")
);
```
  
<<<<<<< HEAD
### `chain()`
=======
## `chain()` / `chainM()`
>>>>>>> d0dfa37c
This also lets us combine wrappers similarly to `stack`, except that the wrappers are executed with the *first* wrapper being wrapped closest to the route handler.

Building from the previous example, we can express the above wrappers with `chain` as:
```ts
import { chain } from "next-route-handler-wrappers";
import { authenticated, restrictedTo } from "lib/wrappers";

const restrictedToUser = chain(restrictedTo("user")).with(authenticated);
const restrictedToAdmin = chain(restrictedTo("admin")).with(authenticated);
const restrictedToSuperAdmin = chain(restrictedTo("admin")).with(authenticated);
```
  
In general, `stack` is more ergonomic since we add onto the back, versus at the front with `chain`.
  
<<<<<<< HEAD
### `merge()`
=======
## `merge()` / `mergeM()` 
>>>>>>> d0dfa37c
This is the most primitive way to combine multiple wrappers. It takes in two wrapper and combines them into one. The second wrapper is wrapped closest to the route handler.

Both `stack` and `chain` are built on top of `merge`!

Again, we can express the above wrapper as:
```ts
import { merge } from "next-route-handler-wrappers";
import { authenticated, restrictedTo } from "lib/wrappers";

const restrictedToUser = merge(authenticated, restrictedTo("user"));
const restrictedToAdmin = merge(authenticated, restrictedTo("admin"));
const restrictedToSuperAdmin = merge(authenticated, restrictedTo("superAdmin"));
```

> The `stack` and `chain` have a `.with()` for endless wrapper combination, but `merge` does not. However, since the result of `merge` is a wrapper, we can combine multiple `merge` calls to achieve the same effect:
```ts
import { merge } from "next-route-handler-wrappers"
import { w1, w2, w3, w4 } from "lib/wrappers"

const superWrapper = merge(merge(merge(w1, w2), w3), w4);
```

## Use-Cases 📝
Here are some common ideas and use-cases for `next-route-handler-wrappers`:

<<<<<<< HEAD
### Logging x Error Handling - `logged()`
=======
## Matching Paths in `middleware.ts`
We can define a `withMatched` wrapper that selectively applies a middleware logic based on the request path, building on top of Next.js' ["Matching Paths"](https://nextjs.org/docs/app/building-your-application/routing/middleware#matching-paths) documentation.
### `withMatched()`
```ts
import { wrapperM, MiddlewareWrapperCallback } from "next-route-handler-wrappers";

type MatchConfig = {
  paths?: RegExp[];
};

/**
 * A wrapper that only applies the wrapped handler if the request matches the given paths
 * @param config
 * @param cb
 * @returns
 */
function withMatched<Req extends Request, Res extends Response | void>(
  config: MatchedConfig = { paths: [] },
  cb: MiddlewareWrapperCallback<Req, Res>
) {
  const { paths } = config;
  const pathsRegex = paths
    ? new RegExp(paths.map((r) => r.source).join("|"))
    : /.*/;
  return wrapperM<Req, Res>((next, req) => {
    const isMatch = pathsRegex.test(new URL(req.url).pathname)
    if (isMatch){
      return cb(next, req);
    }
    return next();
  });
}
```

### Usage - Middleware Logging:
We can define a basic middleware that only logs a greeting for requests that match a certain path.
```ts
// middleware.ts
import { withMatched } from "lib/wrappers";


const withMatchedGreeting = withMatched(
  { paths: [/^\/api(\/.*)?$/] },
  (next, req: NextRequest) => {
    console.log(`Hello '${req.nextUrl.pathname}'!`);
    const res = next();
    console.log(`Goodbye '${req.nextUrl.pathname}'!`);
    return res;
  }
);

export const middleware = withMatchedGreeting(() => {
  return NextResponse.next();
});
```

### Usage - Middleware Authentication
Or we can define an authentication middleware that only applies to certain paths using NextAuth.js' `withAuth` middleware.

```ts
// middleware.ts
import withAuth, {
  NextAuthMiddlewareOptions,
  NextRequestWithAuth
} from "next-auth/middleware";
import { withMatched } from "lib/wrappers";

function withMatchedAuth(
  config?: MatchConfig,
  authOptions?: NextAuthMiddlewareOptions
) {
  return withMatched(config, (next, req: NextRequestWithAuth) =>
    // @ts-expect-error - next-auth types do not narrow down to the expected function type
    withAuth(next, authOptions ?? {})(req)
  );
}

const authMatchConfig: MatchConfig = {
  paths: [/^\/dashboard.*$/],
};

const authOptions: NextAuthMiddlewareOptions = {
  pages: {
    signIn: "/signin",
  },
};

const withAuthentication = withMatchedAuth(authMatchConfig, authOptions);

export const middleware = withMatchedAuth(() => {
  return NextResponse.next();
});
```

> NB: The above example will only invoke the `withAuth` middleware if the request matches the given paths. See the next section for a complex example that always invokes the `withAuth` middleware, but only redirects if the request matches the given paths.

## `withProtected`
If you always want to invoke the `withAuth` middleware, (for example, to set the `req.nextauth.token`) property regardless of the request path - but still redirect if the path is 'protected', you can define a custom wrapper with `wrapperM` and override `withAuth`'s redirect logic through its `authorized` callback option.

For example here we show a more complex example with multiple levels of protected paths (regular protected paths and admin-protected paths):

```ts
import withAuth, {
  NextAuthMiddlewareOptions,
  NextRequestWithAuth
} from "next-auth/middleware";

type MatchConfig = {
  paths?: RegExp[];
  adminPaths?: RegExp[];
};

function withProtectedMatchConfig(config: MatchConfig = { paths: [], adminPaths: [] }) {
  const { paths, adminPaths } = config;
  const pathsRegex = paths
    ? new RegExp(paths.map((r) => r.source).join("|"))
    : /.*/;

  const adminPathsRegex = adminPaths
    ? new RegExp(adminPaths.map((r) => r.source).join("|"))
    : /.*/;

  const authOptions: NextAuthMiddlewareOptions = {
    callbacks: {
      authorized({ token, req }) {
        const isAdminPath = adminPathsRegex.test(new URL(req.url).pathname);
        if (isAdminPath) {
          // Admin path, so allow only if token is present and user is admin
          return !!token && token.role === "admin";
        }

        const isProtectedPath = pathsRegex.test(new URL(req.url).pathname);
        if (isProtectedPath) {
          // Protected path, so allow only if token is present (NB: default behavior of withAuth)
          return !!token;
        }

        // If not protected path, allow through (i.e no redirect)
        return true;
      }
    }
  };

  // Return a wrapper that invokes withAuth with the given options
  return wrapperM((next, req: NextRequestWithAuth) =>
    // @ts-expect-error - next-auth types do not narrow down to the expected function
    withAuth(next, authOptions)(req)
  );
}
```

The above callback logic is adapted from NextAuth.js docs [here](https://next-auth.js.org/configuration/nextjs#advanced-usage).

### Usage
```ts
// middleware.ts
import { withProtectedMatchConfig, MatchConfig } from "lib/wrappers";

const protectedMatchConfig: MatchConfig = {
  paths: [/^\/dashboard.*$/],
  adminPaths: [/^\/admin.*$/],
};

const withProtected = withProtectedMatchConfig(protectedMatchConfig);

export const middleware = withProtected(() => {
  return NextResponse.next();
});
```

## Logging x Error Handling
For logging and handling errors at the route handler level, we can use a `logged` wrapper. This one uses the [`pino`](https://getpino.io/#/) logger, but you can use any logger you want.

### `logged()`
>>>>>>> d0dfa37c
```ts
import { wrapper } from "next-route-handler-wrappers";
import { NextRequest, NextResponse } from "next/server";
import pino from "pino";

const logger = pino();

const logged = wrapper(async (request: NextRequest, { params }, next) => {
  const start = Date.now();
  const { pathname, href } = request.nextUrl;
  const referrer = request.referrer;

  logger.info(
    {
      url: href,
      referrer,
    },
    `[${request.method}] ${pathname} started`
  );

  try {
    const response = await next();

    logger.info(
      {
        params,
        status: response.status,
      },
      `[${request.method}] ${pathname} completed (${Date.now() - start}ms)`
    );
    return response;
  } catch (e) {
    logger.error(
      {
        reason: (e as Error).message
      },
      `[${request.method}] ${pathname} errored (${Date.now() - start}ms)`
    );

    return NextResponse.json(
      { error: "Request failed", reason: (e as Error).message },
      { status: 500 }
    );
  }
});
```

```ts
// app/api/user/[id]/route.ts
import { logged } from "lib/wrappers";
import { NextRequest, NextResponse } from "next/server";

export const GET = logged((request, { params }) => {
  const { id } = params;
  return NextResponse.json({ id });
});
```

<<<<<<< HEAD
### DB Connections (Mongoose) - `dbConnected()`
=======
## DB Connections (Mongoose)
We can use the `dbConnected` wrapper to ensure that we have a connection ready before making database operations in a single request.

### `dbConnected()`
>>>>>>> d0dfa37c
```ts
import { NextRequest } from "next/server";
import { wrapper } from "next-route-handler-wrappers";
import * as models from "lib/models";

import { dbConnect } from "lib/dbConnect"; // Source: https://github.com/vercel/next.js/blob/canary/examples/with-mongodb-mongoose/lib/dbConnect.js

export const dbConnected = wrapper(
  async (
    request: NextRequest & { dbConnected: Promise<void> },
    ext,
    next
  ) => {
    request.dbConnected = dbConnect();
    return next();
  }
);
```

```ts
// app/api/user/[id]/route.ts
import { dbConnected } from "lib/wrappers";
import { NextRequest, NextResponse } from "next/server";
import { User } from "lib/models";

export const GET = dbConnected(
  async (request: NextRequest, { params }: { params: { id: string } }) => {
    const { id } = params;
    await request.dbConnected;
    const user = await User.findById(id);
    return NextResponse.json(user);
  }
);
```

<<<<<<< HEAD
### Request Validation - `validated()`
=======
## Request Validation
We can perform validation of any parts of the request, including the body, query, or even path parameters. We can use the [`zod`](https://zod.dev) validator for this, and then attach the parsed values to the request object.
### `validated()`
>>>>>>> d0dfa37c
```ts
import { wrapper } from "next-route-handler-wrappers";
import { z } from "zod";
import { NextRequest } from "next/server";

export function validated<B extends z.Schema, Q extends z.Schema>(schemas: {
  body?: B;
  query?: Q;
}) {
  return wrapper(
    async (
      next,
      req: NextRequest & { parsedBody?: z.infer<B>; parsedQuery?: z.infer<Q> }
    ) => {
      if (schemas.body) {
        req.parsedBody = schemas.body.parse(await req.json());
      }

      if (schemas.query) {
        const query: Record<string, any> = {};

        req.nextUrl.searchParams.forEach((value, key) => {
          if (Array.isArray(query[key])) {
            query[key].push(value);
            return;
          }

          if (query[key]) {
            query[key] = [query[key], value];
            return;
          }

          query[key] = value;
        });

        req.parsedQuery = schemas.query.parse(query);
      }

      return next();
    }
  );
}
```

```ts
//app/api/user/[id]/route.ts
import { stack, wrapper } from "next-route-handler-wrappers";
import { userUpdateSchema } from "lib/schemas";
import {
  authenticated,
  dbConnected,
  logged,
  restrictedToUser,
  validated
} from "lib/wrappers";
import { NextResponse } from "next/server";

import { z } from "zod";
import { User } from "lib/models";

const wrapped = stack(logged).with(dbConnected).with(authenticated);

const friends = z.string().transform(JSON.parse);
const wrappedGet = wrapped.with(
  validated({ query: z.object({ friends: friends.optional() }) })
);

export const GET = wrappedGet(async function (
  request,
  { params }: { params: { id: string } }
) {
  await request.dbConnected;
  const result = User.findById(params.id);

  if (request.parsedQuery.friends) {
    const user = await result.populate("friends");
    return NextResponse.json({ user: await user.populate("friends") });
  }

  const user = await result;
  return NextResponse.json({ user });
});

const wrappedPost = wrapped
  .with(restrictedToUser)
  .with(
    wrapper(async (next, request, { params }: { params: { id: string } }) => {
      if (request.user.id !== params.id) {
        return NextResponse.json({ message: "Unauthorized" }, { status: 401 });
      }
      return next();
    })
  )
  .with(
    validated({
      body: userUpdateSchema
    })
  );

export const POST = wrappedPost(async function (
  request,
  { params }: { params: { id: string } }
) {
  const user = await User.findByIdAndUpdate(
    params.id,
    request.parsedBody,
    { new: true }
  );
  return NextResponse.json({ user });
});
```

<<<<<<< HEAD

### With [tRPC](https://trpc.io)
=======
# Using 3rd-Party Route Handlers
## With [tRPC](https://trpc.io)
>>>>>>> d0dfa37c
Adapted from [here](https://trpc.io/docs/server/adapters/nextjs#route-handlers)
```ts
// app/api/trpc/[trpc]/route.ts
import * as trpcNext from "@trpc/server/adapters/next";
import { logged } from "lib/wrappers";
import { createContext } from "~server/context";
import { appRouter } from "~/server/api/router";
import { fetchRequestHandler } from "@trpc/server/adapters/fetch";

const handler = logged((req) =>
  fetchRequestHandler({
    endpoint: "/api/trpc",
    req,
    router: appRouter,
    createContext
  })
);

export { handler as GET, handler as POST };
```

### With [NextAuth](https://next-auth.js.org/getting-started/example)
Adapted from [here](https://next-auth.js.org/configuration/initialization#route-handlers-app)

```ts
// app/api/auth/[...nextauth]/route.ts
import NextAuth, { NextAuthOptions } from "next-auth";
import { logged } from "lib/wrappers";
import GithubProvider from "next-auth/providers/github";

const handler = logged(
  NextAuth({
    providers: [
      GithubProvider({
        clientId: process.env.GITHUB_ID,
        clientSecret: process.env.GITHUB_SECRET
      })
    ]
  })
);

export { handler as GET, handler as POST };
```

## Acknowledgements
This project builds on top of patterns from [`nextjs-handler-middleware`](https://github.com/rexfordessilfie/nextjs-handler-middleware).<|MERGE_RESOLUTION|>--- conflicted
+++ resolved
@@ -53,16 +53,10 @@
     });
     ```
 
-<<<<<<< HEAD
-## Features ✨
-### `wrapper()`
-This lets you create a wrapper around a route handler that performs some arbitrary piece of logic. 
-=======
 # Features ✨
 Here are some of the utility methods provided by this library.
 ## `wrapper()` / `wrapperM()`
 This lets you create a wrapper around a route/middleware handler that performs some arbitrary piece of logic. 
->>>>>>> d0dfa37c
 
 It gives you access to the route handler's `request`, an `ext` object containing path parameters, and a `next` function for executing the wrapped route handler.
 
@@ -133,11 +127,7 @@
   });
 ```
 
-<<<<<<< HEAD
-### `stack()` 
-=======
 ## `stack()` / `stackM()`
->>>>>>> d0dfa37c
 This lets you combine multiple wrappers to be applied within the same request. The wrappers are executed with the *last* wrapper being wrapped closest to the route handler.
 
 Building from the example above, we can combine `restrictedTo` and `authenticated` wrappers to restrict a route to authenticated users with a particular role. 
@@ -153,11 +143,7 @@
 );
 ```
   
-<<<<<<< HEAD
-### `chain()`
-=======
 ## `chain()` / `chainM()`
->>>>>>> d0dfa37c
 This also lets us combine wrappers similarly to `stack`, except that the wrappers are executed with the *first* wrapper being wrapped closest to the route handler.
 
 Building from the previous example, we can express the above wrappers with `chain` as:
@@ -172,11 +158,7 @@
   
 In general, `stack` is more ergonomic since we add onto the back, versus at the front with `chain`.
   
-<<<<<<< HEAD
-### `merge()`
-=======
 ## `merge()` / `mergeM()` 
->>>>>>> d0dfa37c
 This is the most primitive way to combine multiple wrappers. It takes in two wrapper and combines them into one. The second wrapper is wrapped closest to the route handler.
 
 Both `stack` and `chain` are built on top of `merge`!
@@ -202,9 +184,6 @@
 ## Use-Cases 📝
 Here are some common ideas and use-cases for `next-route-handler-wrappers`:
 
-<<<<<<< HEAD
-### Logging x Error Handling - `logged()`
-=======
 ## Matching Paths in `middleware.ts`
 We can define a `withMatched` wrapper that selectively applies a middleware logic based on the request path, building on top of Next.js' ["Matching Paths"](https://nextjs.org/docs/app/building-your-application/routing/middleware#matching-paths) documentation.
 ### `withMatched()`
@@ -379,7 +358,6 @@
 For logging and handling errors at the route handler level, we can use a `logged` wrapper. This one uses the [`pino`](https://getpino.io/#/) logger, but you can use any logger you want.
 
 ### `logged()`
->>>>>>> d0dfa37c
 ```ts
 import { wrapper } from "next-route-handler-wrappers";
 import { NextRequest, NextResponse } from "next/server";
@@ -438,14 +416,10 @@
 });
 ```
 
-<<<<<<< HEAD
-### DB Connections (Mongoose) - `dbConnected()`
-=======
 ## DB Connections (Mongoose)
 We can use the `dbConnected` wrapper to ensure that we have a connection ready before making database operations in a single request.
 
 ### `dbConnected()`
->>>>>>> d0dfa37c
 ```ts
 import { NextRequest } from "next/server";
 import { wrapper } from "next-route-handler-wrappers";
@@ -481,13 +455,9 @@
 );
 ```
 
-<<<<<<< HEAD
-### Request Validation - `validated()`
-=======
 ## Request Validation
 We can perform validation of any parts of the request, including the body, query, or even path parameters. We can use the [`zod`](https://zod.dev) validator for this, and then attach the parsed values to the request object.
 ### `validated()`
->>>>>>> d0dfa37c
 ```ts
 import { wrapper } from "next-route-handler-wrappers";
 import { z } from "zod";
@@ -600,13 +570,8 @@
 });
 ```
 
-<<<<<<< HEAD
-
-### With [tRPC](https://trpc.io)
-=======
 # Using 3rd-Party Route Handlers
 ## With [tRPC](https://trpc.io)
->>>>>>> d0dfa37c
 Adapted from [here](https://trpc.io/docs/server/adapters/nextjs#route-handlers)
 ```ts
 // app/api/trpc/[trpc]/route.ts
